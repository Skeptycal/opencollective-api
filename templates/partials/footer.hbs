--- conflicted
+++ resolved
@@ -19,10 +19,8 @@
       To unsubscribe from {{notificationTypeLabel}}, <a href="{{unsubscribeUrl}}">click here</a><br /><br />
       Made with ❤️ in NYC, San Francisco, Guadalajara and Brussels
       {{/if}}
-<<<<<<< HEAD
+
       You can also follow us on <a href="https://twitter.com/OpenCollect">Twitter</a> or join our <a href="https://slack.opencollective.com?{{@root.utm}}">Slack channel</a>.
-=======
->>>>>>> 5088cfc6
     </td>  
   </tr>
   <tr><td colspan="3" height="10"></td></tr>
