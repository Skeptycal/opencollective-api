/**
 * Dependencies.
 */
const _ = require('lodash');
const Joi = require('joi');
const config = require('config');
const errors = require('../lib/errors');
const groupBy = require('lodash/collection/groupBy');
const filter = require('lodash/collection/filter');
const values = require('lodash/object/values');

const roles = require('../constants/roles');
const constants = require('../constants/transactions');
const utils = require('../lib/utils');

const tier = Joi.object().keys({
  name: Joi.string().required(), // lowercase, act as a slug. E.g. "donors", "sponsors", "backers", "members", ...
  title: Joi.string().required(), // e.g. "Sponsors"
  description: Joi.string().required(), // what do people get as a member of this tier?
  button: Joi.string().required(), // Call To Action, e.g. "Become a sponsor"
  range: Joi.array().items(Joi.number().integer()).length(2).required(), // e.g. [100, 10000000]: Need to donate at least $100/interval to be a sponsor
  presets: Joi.array().items(Joi.number().integer()), // e.g. [1, 5, 20] for presets of $1, $5 and $20
  interval: Joi.string().valid(['monthly', 'yearly', 'one-time']).required()
});

const tiers = Joi.array().items(tier);

/**
 * Model.
 */
module.exports = function(Sequelize, DataTypes) {

  const models = Sequelize.models;
  const queries = require('../lib/queries')(Sequelize);

  const Group = Sequelize.define('Group', {
    name: {
      type: DataTypes.STRING,
      allowNull: false
    },

    mission: DataTypes.STRING(100),

    description: DataTypes.STRING, // max 95 characters

    longDescription: DataTypes.TEXT,
    whyJoin: DataTypes.TEXT,

    // We should update those two fields periodically (but no need to be real time)
    budget: DataTypes.INTEGER, // yearly budget in cents
    burnrate: DataTypes.INTEGER, // monthly burnrate (last 3 months average, in cents)

    currency: {
      type: DataTypes.STRING,
      defaultValue: 'USD'
    },

    logo: DataTypes.STRING,

    video: DataTypes.STRING,

    image: DataTypes.STRING,
    backgroundImage: DataTypes.STRING,

    expensePolicy: DataTypes.TEXT,

    tiers: {
      type: DataTypes.JSON,
      allowNull: true,
      validate: {
        schema: (value) => {
          Joi.validate(value, tiers, (err) => {
            if (err) throw new Error(err.details[0].message);
          })
        }
      }
    },

    settings: {
      type: DataTypes.JSON,
      allowNull: true
    },

    data: {
      type: DataTypes.JSON,
      allowNull: true
    },

    hostFeePercent: {
      type: DataTypes.FLOAT,
      defaultValue: constants.HOST_FEE_PERCENT
    },

    createdAt: {
      type: DataTypes.DATE,
      defaultValue: Sequelize.NOW
    },
    updatedAt: {
      type: DataTypes.DATE,
      defaultValue: Sequelize.NOW
    },

    isPublic: {
      type: DataTypes.BOOLEAN,
      defaultValue: false
    },

    slug: {
      type: DataTypes.STRING,
      unique: true,
      set(slug) {
        if (slug && slug.toLowerCase) {
          this.setDataValue('slug', slug.toLowerCase());
        }
      }
    },

    twitterHandle: {
      type: DataTypes.STRING, // without the @ symbol. Ex: 'asood123'
      set(username) {
        if (username.substr(0,1) === '@') {
          this.setDataValue('twitterHandle', username.substr(1));
        }
      }
    },

    website: DataTypes.STRING,

    publicUrl: {
      type: new DataTypes.VIRTUAL(DataTypes.STRING, ['slug']),
      get() {
        return `${config.host.website}/${this.get('slug')}`;
      }
    },

    tags: {
      type: DataTypes.ARRAY(DataTypes.STRING)
    },

    isSupercollective: {
      type: DataTypes.BOOLEAN,
      defaultValue: false
    }

  }, {
    paranoid: true,

    getterMethods: {
      // Info.
      info: function() {
        return {
          id: this.id,
          name: this.name,
          mission: this.mission,
          description: this.description,
          longDescription: this.longDescription,
          whyJoin: this.whyJoin,
          budget: this.budget,
          burnrate: this.burnrate,
          currency: this.currency,
          logo: this.logo,
          video: this.video,
          image: this.image,
          data: this.data,
          backgroundImage: this.backgroundImage,
          expensePolicy: this.expensePolicy,
          createdAt: this.createdAt,
          updatedAt: this.updatedAt,
          isPublic: this.isPublic,
          slug: this.slug,
          tiers: this.tiers,
          settings: this.settings,
          website: this.website,
          twitterHandle: this.twitterHandle,
          publicUrl: this.publicUrl,
          hostFeePercent: this.hostFeePercent,
          tags: this.tags,
          isSupercollective: this.isSupercollective
        };
      },
      card: function() {
        return {
          id: this.id,
          createdAt: this.createdAt,
          contributors: this.data && this.data.githubContributors,
          name: this.name,
          logo: this.logo,
          backgroundImage: this.backgroundImage,
          publicUrl: this.publicUrl,
          mission: this.mission
        }
      },
      minimal: function() {
        return {
          id: this.id,
          name: this.name,
          logo: this.logo,
          publicUrl: this.publicUrl,
          mission: this.mission,
          isSupercollective: this.isSupercollective
        }
      }
    },

    instanceMethods: {
      hasUserWithRole(userId, expectedRoles, cb) {
        this
          .getUsers({
            where: {
              id: userId
            }
          })
          .then(users => users.map(user => user.UserGroup.role))
          .tap(actualRoles => cb(null, _.intersection(expectedRoles, actualRoles).length > 0))
          .catch(cb);
      },

      addUserWithRole(user, role) {
        return Sequelize.models.UserGroup.create({
          role,
          UserId: user.id,
          GroupId: this.id
        });
      },

      getStripeAccount() {
        return Sequelize.models.UserGroup.find({
          where: {
            GroupId: this.id,
            role: roles.HOST
          }
        })
        .then((userGroup) => {
          if (!userGroup) {
            return { stripeAccount: null };
          }

          return Sequelize.models.User.find({
            where: {
              id: userGroup.UserId
            },
            include: [{
              model: Sequelize.models.StripeAccount
            }]
          });
        })
        .then((user) => user.StripeAccount);
      },

      getConnectedAccount() {

        return models.UserGroup.find({
          where: {
            GroupId: this.id,
            role: roles.HOST
          }
        })
        .then((userGroup) => {
          if (!userGroup) {
            throw new errors.NotFound(`No group with ID ${this.id} and host user found`);
          }

          return models.ConnectedAccount.find({
            where: {
              UserId: userGroup.UserId
            }
          });
        });
      },

      getExpenses(status, startDate, endDate) {
        endDate = endDate || new Date;
        const where = {
          amount: { $lt: 0 },
          createdAt: { $lte: endDate },
          GroupId: this.id
        };
        if (status) where.status = status;
        if (startDate) where.createdAt.$gte = startDate;

        return models.Transaction.findAll({ where, order: [['createdAt','DESC']] });
      },

      getBalance(until) {
        until = until || new Date();
        return models.Transaction.find({
          attributes: [
            [Sequelize.fn('SUM', Sequelize.col('netAmountInGroupCurrency')), 'total']
          ],
          where: {
            GroupId: this.id,
            createdAt: { $lt: until }
          }
        })
        .then(result => Promise.resolve(parseInt(result.toJSON().total, 10)));
      },

      getYearlyIncome() {
        /*
          Three cases:
          1) All active monthly subscriptions. Multiply by 12
          2) All one-time and yearly subscriptions
          3) All inactive monthly subscriptions that have contributed in the past
        */
        return Sequelize.query(`
          SELECT
            (SELECT
             COALESCE(SUM( t."netAmountInGroupCurrency"*12),0)
              FROM "Subscriptions" s
              LEFT JOIN "Transactions" t
              ON (s.id = t."SubscriptionId"
                AND t.id = (SELECT MAX(id) from "Transactions" t where t."SubscriptionId" = s.id))
              WHERE "GroupId" = :GroupId
                AND t.amount > 0
                AND t."deletedAt" IS NULL
                AND s.interval = 'month'
                AND s."isActive" IS TRUE
                AND s."deletedAt" IS NULL)
            +
            (SELECT
              COALESCE(SUM(t."netAmountInGroupCurrency"),0) FROM "Transactions" t
              LEFT JOIN "Subscriptions" s ON t."SubscriptionId" = s.id
              WHERE "GroupId" = :GroupId
                AND t.amount > 0
                AND t."deletedAt" IS NULL
                AND ((s.interval = 'year' AND s."isActive" IS TRUE AND s."deletedAt" IS NULL) OR s.interval IS NULL))
            +
            (SELECT
              COALESCE(SUM(t."netAmountInGroupCurrency"),0) FROM "Transactions" t
              LEFT JOIN "Subscriptions" s ON t."SubscriptionId" = s.id
              WHERE "GroupId" = :GroupId
                AND t.amount > 0
                AND t."deletedAt" IS NULL
                AND s.interval = 'month' AND s."isActive" IS FALSE AND s."deletedAt" IS NULL)
            "yearlyIncome"
          `.replace(/\n/g, ' '), // this is to remove the new lines and save log space.
          {
            replacements: { GroupId: this.id },
            type: Sequelize.QueryTypes.SELECT
          }).then(result => Promise.resolve(parseInt(result[0].yearlyIncome,10)));
      },

      getTotalDonations() {
        return models.Transaction
          .find({
            attributes: [
              [Sequelize.fn('SUM', Sequelize.col('amount')), 'donationTotal']
            ],
            where: {
              GroupId: this.id,
              amount: {
                $gt: 0
              }
            }
          })
          .then((result) => {
            const json = result.toJSON();
            return Promise.resolve(Number(json.donationTotal));
          })
      },

      getBackersCount(until) {
        until = until || new Date;
        return models.Transaction
          .find({
            attributes: [
              [Sequelize.fn('COUNT', Sequelize.col('UserId')), 'backersCount']
            ],
            where: {
              GroupId: this.id,
              amount: {
                $gt: 0
              },
              createdAt: { $lt: until }
            }
          })
          .then((result) => {
            const json = result.toJSON();

            return Promise.resolve(Number(json.backersCount));
          })
      },

      getTwitterSettings() {
        const settings = this.settings || {};
        settings.twitter = settings.twitter || {};
        const defaults = {
          // thank you message immediately when receiving donation
          thankDonationEnabled: false,
          thankDonation: '$backer thanks for backing us!',

          // thank you message to all backers on 1st day of the month
          monthlyThankDonationsEnabled: false,
          monthlyThankDonationsSingular: 'Thank you $backer for supporting our collective',
          monthlyThankDonationsPlural: 'Thanks to our $backerCount backers and sponsors $backerList for supporting our collective'
        };
        _.defaults(settings.twitter, defaults);

        return settings.twitter;
      },

      getRelatedGroups(limit) {
        // don't fetch related groups for supercollectives for now
        if (!this.isSupercollective) {
          limit = limit || 3
          return Group.getGroupsSummaryByTag(this.tags, limit, [this.id], 100, true);
        }
        return Promise.resolve();
      },

      hasHost() {
        return Sequelize.models.UserGroup.find({
          where: {
            GroupId: this.id,
            role: roles.HOST
          }
        })
        .then(userGroup => Promise.resolve(!!userGroup));
      },

      getSuperCollectiveData() {
        if (this.isSupercollective &&
          this.settings.superCollectiveTag &&
          this.settings.superCollectiveTag.length > 0) {
          return Group.getGroupsSummaryByTag(this.settings.superCollectiveTag, 100, [this.id], 0, false);
        }
        return Promise.resolve();
      }
    },

    classMethods: {
      getGroupsSummaryByTag: (tags, limit, excludeList, minTotalDonation, randomOrder, orderBy, orderDir, offset) => {
        limit = limit || 3;
        excludeList = excludeList || [];
<<<<<<< HEAD

        return queries.getGroupsByTag(tags, limit, excludeList, minTotalDonation, randomOrder, orderBy, orderDir, offset)
=======
        return queries.getGroupsByTag(tags, limit, excludeList, minTotalDonation, randomOrder)
>>>>>>> 0f70e93b
          .then(groups => {
            return Promise.all(groups.map(group => {
              const appendTier = backers => {
                backers = backers.map(backer => {
                  backer.tier = utils.getTier(backer, group.tiers);
                  return backer;
                });
                return backers;
              };

              return Promise.all([
                  group.getYearlyIncome(),
                  queries.getUsersFromGroupWithTotalDonations(group.id)
                    .then(appendTier)
                ])
                .then(results => {
                  const groupInfo = group.card;
                  groupInfo.yearlyIncome = results[0];
                  const usersByRole = groupBy(results[1], 'role');
                  const backers = usersByRole[roles.BACKER] || [];
                  groupInfo.backersAndSponsorsCount = backers.length;
                  groupInfo.membersCount = (usersByRole[roles.MEMBER] || []).length;
                  groupInfo.sponsorsCount = filter(values(backers), {tier: 'sponsor'}).length;
                  groupInfo.backersCount = groupInfo.backersAndSponsorsCount - groupInfo.sponsorsCount;
                  return groupInfo;
                });
            }));
          })
      }
    }
  });

  return Group;
};<|MERGE_RESOLUTION|>--- conflicted
+++ resolved
@@ -432,12 +432,8 @@
       getGroupsSummaryByTag: (tags, limit, excludeList, minTotalDonation, randomOrder, orderBy, orderDir, offset) => {
         limit = limit || 3;
         excludeList = excludeList || [];
-<<<<<<< HEAD
 
         return queries.getGroupsByTag(tags, limit, excludeList, minTotalDonation, randomOrder, orderBy, orderDir, offset)
-=======
-        return queries.getGroupsByTag(tags, limit, excludeList, minTotalDonation, randomOrder)
->>>>>>> 0f70e93b
           .then(groups => {
             return Promise.all(groups.map(group => {
               const appendTier = backers => {
